--- conflicted
+++ resolved
@@ -143,7 +143,8 @@
   valid OCSP Staple in the TLS handshake for the connection to succeed.
   Defaults to `false`. Note that this option has no effect when using an
   external CSR - it must be enabled in the CSR itself.
-* `certificate_p12_password` - (Optional) Password to be used when generating the PFX file. Defaults to an empty string.
+* `certificate_p12_password` - (Optional) Password to be used when generating
+  the PFX file. Defaults to an empty string.
 
 [ocsp-stapling]: https://letsencrypt.org/docs/integration-guide/#implement-ocsp-stapling
 
@@ -273,9 +274,5 @@
 * `issuer_pem` - The intermediate certificate of the issuer.
 * `certificate_p12` - The certificate, intermediate, and the private key
   archived as a PFX file (PKCS12 format, generally used by Microsoft products).
-<<<<<<< HEAD
-  The data is base64 encoded (including padding) and has no password. This field is empty if
-=======
-  The data is base64 encoded and this field is empty if
->>>>>>> 9e4cbdb8
-  creating a certificate from a CSR.+  The data is base64 encoded (including padding) and has no password. This field
+  is empty if creating a certificate from a CSR.